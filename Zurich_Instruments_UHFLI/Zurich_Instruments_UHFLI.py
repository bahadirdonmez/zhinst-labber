import time
import numpy as np
from BaseDriver import LabberDriver, Error

import zhinst.toolkit as tk


# change this value in case you are not using 'localhost'
HOST = "localhost"


class Driver(LabberDriver):
    """ This class implements a Labber driver"""

    def performOpen(self, options={}):
        """Perform the operation of opening the instrument connection"""
        interface = self.comCfg.interface
        if not interface == "USB":
            interface = "1GbE"
        # initialize controller and connect
        self.controller = tk.UHFLI(
            self.comCfg.name, self.comCfg.address[:7], interface=interface, host=HOST
        )
        self.controller.setup()
        self.controller.connect_device()
        self.setInstalledOptions(self.controller.options)
        self.setValue("DAQ - Status", f"Ready for Measurement")
        self.setValue("Sweeper Control - Status", f"Ready for Measurement")

    def performClose(self, bError=False, options={}):
        """Perform the close instrument connection operation"""
        pass

    def initSetConfig(self):
        """This function is run before setting values in Set Config"""
        pass

    def performSetValue(self, quant, value, sweepRate=0.0, options={}):
        """Perform the Set Value instrument operation. This function should
        return the actual value set by the instrument"""

        quant.setValue(value)

        if self.isFirstCall(options):
            self.sequencer_updated = False
            self.waveforms_updated = [False] * 2

        loop_index, n_HW_loop = self.getHardwareLoopIndex(options)

        # set DAQ module nodes
        if "DAQ" in quant.name:
            if quant.set_cmd:
                value = self.set_daq_value(quant, value)
            if "DAQ Trigger - Trigger" in quant.name:
                self.get_daq_trigger()
            if "DAQ Signal" in quant.name:
                self.get_daq_signals()
            if quant.name == "DAQ - Measure" and value:
                if not self.controller.daq.signals:
                    self.get_daq_signals()
                self.daq_measure()
        # set Sweeper module nodes
        elif "Sweeper" in quant.name:
            if quant.set_cmd:
                value = self.set_sweeper_value(quant, value)
            if quant.name == "Sweeper - Parameter":
                self.controller.sweeper.sweep_parameter(value)
            if quant.name == "Sweeper Advanced - Application":
                self.controller.sweeper.application(value)
            if "Sweeper Signal" in quant.name:
                self.get_sweeper_signals()
            if quant.name == "Sweeper Control - Measure" and value:
                if not self.controller.sweeper.signals:
                    self.get_sweeper_signals()
                self.sweeper_measure()
        # if a 'set_cmd' is defined, just set the node
        elif quant.set_cmd:
            value = self.set_node_value(quant, value)

        # sequencer outputs
        if quant.name == "Control - Output 1":
            self.controller.awg.output1(int(value))

        if quant.name == "Control - Output 2":
            self.controller.awg.output2(int(value))

        # sequencer gains
        if quant.name == "Control - Gain 1":
            self.controller.awg.gain1(value)

        if quant.name == "Control - Gain 2":
            self.controller.awg.gain2(value)

        # sequencer start / stop
        if quant.name.endswith("Run"):
            value = self.awg_start_stop(quant, value)

        # mark sequencer as updated to be recompiled
        if quant.name.startswith("Sequencer"):
            self.sequencer_updated = True

        # sequencer waveform (for 'Simple' sequence)
        if quant.name.startswith("Waveform"):
            ch = int(quant.name[-1]) - 1
            self.waveforms_updated[ch] = True

        if self.isFinalCall(options):
            if self.sequencer_updated:
                # if any sequencers are marked as updated
                if loop_index + 1 == n_HW_loop:
                    self.update_sequencers()
            if any(self.waveforms_updated):
                # queue the waveforms marked as updated to the respective AWG
                self.queue_waveforms(options=options)
            if any(self.waveforms_updated) or self.sequencer_updated:
                # sequencer needs to be recompiled
                if loop_index == 0:
                    self.compile_sequencers()

        # return the value that was set on the device ...

        return value

    def performGetValue(self, quant, options={}):
        """Perform the Set Value instrument operation. This function should
        return the actual value set by the instrument"""
        # getting a demodulator sample value
        if "Demodulator" in quant.name and "Value" in quant.name:
            if self.getValue(quant.name.replace("Value", "Enable")):
                return self.controller._get(quant.get_cmd)
            else:
<<<<<<< HEAD
                return 0 + 1j*0        
=======
                return 0 + 1j * 0
>>>>>>> 1f572053
        # getting a value from the DAQ module
        if "DAQ" in quant.name:
            if quant.get_cmd:
                return self.get_daq_value(quant)
            elif "Trace" in quant.name:
                i = int(quant.name[11]) - 1
                try:
                    signal = self.controller.daq.signals[i]
                    result = self.controller.daq.results[signal]
                    return self.daq_result_to_quant(quant, result)
                except:
                    return self.daq_return_zeros(quant)
        # getting a value from the Sweeper module
        elif "Sweeper" in quant.name:
            if quant.get_cmd:
                return self.get_sweeper_value(quant)
            elif "Trace" in quant.name:
                i = int(quant.name[15]) - 1
                try:
                    signal = self.controller.sweeper.signals[i]
                    result = self.controller.sweeper.results[signal]
                    return self.sweeper_result_to_quant(quant, result)
                except:
                    return self.sweeper_return_zeros(quant)
        # if not a DAQ or Sweeper node and a 'get_cmd' is defined
        elif quant.get_cmd:
            return self.controller._get(quant.get_cmd)
        else:
            return quant.getValue()

    def performArm(self, quant_names, options={}):
        """Perform the instrument arm operation"""
        pass

    def set_node_value(self, quant, value):
        """Handles setting of device nodes with 'set_cmd'."""
        if quant.datatype == quant.COMBO:
            i = quant.getValueIndex(value)
            if len(quant.cmd_def) == 0:
                self.controller._set(quant.set_cmd, i)
            else:
                self.controller._set(quant.set_cmd, quant.cmd_def[i])
        else:
            self.controller._set(quant.set_cmd, value)
        return self.controller._get(quant.get_cmd)

    def awg_start_stop(self, quant, value):
        """Handles setting of nodes with 'set_cmd'."""
        if value:
            self.controller.awg.run()
        else:
            self.controller.awg.stop()
        if self.controller._get("awgs/0/single"):
            self.controller.awg.wait_done()
        return self.controller.awg.is_running

    def update_sequencers(self):
        """Handles the 'set_sequence_params(...)' for the AWGs."""
        if self.sequencer_updated:
            params = self.get_sequence_params()
            if params["sequence_type"] != "None":
                self.controller.awg.set_sequence_params(**params)

    def get_sequence_params(self):
        """Retrieves all sequence parameters from Labber quantities and returns 
        them as a dictionary, ready for `set_sequence_params(...)`."""
        base_name = f"Sequencer - "
        params = dict(
            sequence_type=self.getValue(base_name + "Sequence"), clock_rate=1.8e9,
        )
        if params["sequence_type"] == "Pulse Train":
            params.update(repetitions=int(self.getValue(base_name + "Repetitions")))
        if params["sequence_type"] == "Custom":
            params.update(path=self.getValue(base_name + "Custom Path"))
        return params

    def queue_waveforms(self, options={}):
        """Queue waveforms or replace waveforms on AWGs."""
        loop_index, _ = self.getHardwareLoopIndex(options)
        if loop_index == 0:
            self.controller.awg.reset_queue()
        if any(self.waveforms_updated):
            w1 = self.getValueArray("Waveform 1")
            w2 = self.getValueArray("Waveform 1")
            self.controller.awg.queue_waveform(w1, w2)

    def compile_sequencers(self):
        """Handles the compilation and waveform upload of the AWGs."""
        sequence_type = self.getValue("Sequencer - Sequence")
        if sequence_type != "None":
            self.controller.awg.compile()
        if sequence_type == "Pulse Train":
            self.controller.awg.upload_waveforms()

    def set_daq_value(self, quant, value):
        """Handles setting of DAQ module nodes with 'set_cmd'."""
        name = quant.set_cmd
        param = self.controller.daq.__dict__[name]
        param(value)
        return param()

    def get_daq_value(self, quant):
        """Handles getting of DAQ module nodes with 'set_cmd'."""
        name = quant.set_cmd
        param = self.controller.daq.__dict__[name]
        return param()

    def set_sweeper_value(self, quant, value):
        """Handles getting of Sweeper module nodes with 'set_cmd'."""
        name = quant.set_cmd
        param = self.controller.sweeper.__dict__[name]
        param(value)
        return param()

    def get_sweeper_value(self, quant):
        name = quant.set_cmd
        param = self.controller.sweeper.__dict__[name]
        return param()

    def daq_result_to_quant(self, quant, result):
        """Gets the corresponding result data from the DAQ module."""
        if "FFT" in quant.name and result.frequency is None:
            return self._daq_return_zeros(quant)
        elif "FFT" not in quant.name and result.time is None:
            return self._daq_return_zeros(quant)
        else:
            x = result.time if result.time is not None else result.frequency
            y = result.value[0]
            return quant.getTraceDict(y, x=x)

    def daq_return_zeros(self, quant):
        """Generate a result trace dictionary with zeros for invalid result."""
        l = self.controller.daq._get("/grid/cols")
        return quant.getTraceDict(np.zeros(l), x=np.linspace(0, 1, l))

    def sweeper_result_to_quant(self, quant, result):
        """Gets the corresponding result data from the Sweeper module."""
        base = quant.name[:19]
        signal_source = self.getValue(base + "Source")
        if "demod" in signal_source:
            signal_type = self.getValue(base + "Type")
            operation = self.getValue(base + "Operation").replace("none", "")
            param = signal_type + operation
            x = result.grid
            try:
                y = result.__dict__[param]
            except KeyError:
                return self._sweeper_return_zeros(quant)
            return quant.getTraceDict(y, x=x)
        else:
            x = result.grid
            try:
                y = result.value
            except KeyError:
                return self._sweeper_return_zeros(quant)
            return quant.getTraceDict(y, x=x)

    def sweeper_return_zeros(self, quant):
        """Generate a result trace dictionary with zeros for invalid result."""
        l = self.controller.sweeper._get("/samplecount")
        return quant.getTraceDict(np.zeros(l), x=np.linspace(0, 1, l))

    def get_daq_signals(self):
        """Add selected signals to measurement on DAQ module."""
        n_signals = int(self.getValue("DAQ Signals - Number of Signals"))
        self.controller.daq.signals_clear()
        for i in range(n_signals):
            base = f"DAQ Signal {i+1} - "
            signal_source = self.getValue(base + "Source")
            if "demod" in signal_source:
                signal_type = self.getValue(base + "Type Demod")
            if "imp" in signal_source:
                signal_type = self.getValue(base + "Type Imp")
            operation = self.getValue(base + "Operation")
            fft = self.getValue(base + "FFT")
            selector = self.getValue(base + "Complex Selector")
            s = self.controller.daq.signals_add(
                signal_source,
                signal_type,
                operation=operation,
                fft=fft,
                complex_selector=selector,
            )

    def get_sweeper_signals(self):
        """Add selected signals to measurement on Sweeper module."""
        n_signals = int(self.getValue("Sweeper Signals - Number of Signals"))
        self.controller.sweeper.signals_clear()
        for i in range(n_signals):
            base = f"Sweeper Signal {i+1} - "
            signal_source = self.getValue(base + "Source")
            s = self.controller.sweeper.signals_add(signal_source)

    def get_daq_trigger(self):
        """Set selected trigger signal on DAQ module."""
        base = "DAQ Trigger - Trigger "
        trigger_source = self.getValue(base + "Source")
        if "demod" in trigger_source:
            trigger_type = self.getValue(base + "Type Demod")
        elif "aux" in trigger_source:
            trigger_type = self.getValue(base + "Type Aux")
        elif "imp" in trigger_source:
            trigger_type = self.getValue(base + "Type Imp")
        self.controller.daq.trigger(trigger_source, trigger_type)

    def daq_measure(self):
        """Start the measurement on the DAQ."""
        timeout = self.getValue("DAQ - Timeout")
        try:
            self.setValue("DAQ - Status", f"Busy ...")
            self.controller.daq.measure(timeout=timeout)
            self.setValue("DAQ - Status", f"Ready for Measurement")
        except TimeoutError:
            self.controller.daq._results = {}

    def sweeper_measure(self):
        """Start the measurement on the Sweeper."""
        timeout = self.getValue("Sweeper Control - Timeout")
        try:
            node = self.controller.sweeper._get("gridnode")
            self.setValue(
                "Sweeper Control - Status", f"Sweeping Parameter '{node}'",
            )
            self.controller.sweeper.measure(timeout=timeout)
            self.setValue("Sweeper Control - Status", "Ready for Measurement")
        except TimeoutError:
            self.controller.sweeper._results = {}<|MERGE_RESOLUTION|>--- conflicted
+++ resolved
@@ -129,11 +129,7 @@
             if self.getValue(quant.name.replace("Value", "Enable")):
                 return self.controller._get(quant.get_cmd)
             else:
-<<<<<<< HEAD
-                return 0 + 1j*0        
-=======
                 return 0 + 1j * 0
->>>>>>> 1f572053
         # getting a value from the DAQ module
         if "DAQ" in quant.name:
             if quant.get_cmd:
